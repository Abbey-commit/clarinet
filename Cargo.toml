[workspace]
members = [
    "components/clarinet-cli",
    "components/clarinet-deployments",
    "components/clarinet-files",
    "components/clarinet-utils",
    "components/clarity-lsp",
    "components/stacks-rpc-client",
    "components/stacks-devnet-js",
<<<<<<< HEAD
    "vendor/deno/cli/",
    "vendor/deno/runtime/",
    "vendor/deno/core/",
    "components/chainhook-types-rs",
    "components/chainhook-event-observer",
    "components/chainhook-db"
=======
    "vendor/orchestra-types-rs",
    "vendor/orchestra-event-observer",
>>>>>>> 3cdc869a
]
default-members = ["components/clarinet-cli", "components/chainhook-event-observer"]<|MERGE_RESOLUTION|>--- conflicted
+++ resolved
@@ -7,16 +7,8 @@
     "components/clarity-lsp",
     "components/stacks-rpc-client",
     "components/stacks-devnet-js",
-<<<<<<< HEAD
-    "vendor/deno/cli/",
-    "vendor/deno/runtime/",
-    "vendor/deno/core/",
     "components/chainhook-types-rs",
     "components/chainhook-event-observer",
     "components/chainhook-db"
-=======
-    "vendor/orchestra-types-rs",
-    "vendor/orchestra-event-observer",
->>>>>>> 3cdc869a
 ]
 default-members = ["components/clarinet-cli", "components/chainhook-event-observer"]