--- conflicted
+++ resolved
@@ -1342,11 +1342,7 @@
                 )) {
                     Ok(_) => {}
                     Err(e) => {
-<<<<<<< HEAD
-                        println!("prepare subnet node: {}", e);
-=======
                         println!("unable to prepare subnet container: {}", e);
->>>>>>> fd6b7430
                         process::exit(1);
                     }
                 };
