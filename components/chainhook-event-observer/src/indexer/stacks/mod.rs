--- conflicted
+++ resolved
@@ -248,17 +248,9 @@
     chain_ctx: &mut StacksChainContext,
     ctx: &Context,
 ) -> Result<StacksBlockData, String> {
-<<<<<<< HEAD
-    let pox_cycle_length: u64 = (chain_ctx.pox_info.prepare_phase_block_length
-        + chain_ctx.pox_info.reward_phase_block_length)
-        .into();
-    let current_len =
-        block.burn_block_height - (1 + chain_ctx.pox_info.first_burnchain_block_height);
-=======
     let pox_cycle_length: u64 =
         (ctx.pox_info.prepare_phase_block_length + ctx.pox_info.reward_phase_block_length).into();
     let current_len = block.burn_block_height - (1 + ctx.pox_info.first_burnchain_block_height);
->>>>>>> 9da29659
     let pox_cycle_id: u32 = (current_len / pox_cycle_length).try_into().unwrap();
     let mut events: HashMap<&String, Vec<&NewEvent>> = HashMap::new();
     for event in block.events.iter() {
